--- conflicted
+++ resolved
@@ -122,11 +122,7 @@
 
 zipsource("archive.zip") do zs
     f = next_file(zs)
-<<<<<<< HEAD
     @assert is_valid!(f) # throws if there is an inconsistency
-=======
-    validate(f) # throws if there is an inconsistency in the file's checksums
->>>>>>> b46dba6d
 end
 ```
 
@@ -137,29 +133,19 @@
 
 io = open("archive.zip")
 zipsource(io) do zs
-<<<<<<< HEAD
     @assert is_valid!(zs) # validate all files and the archive itself
-=======
-    validate(zs) # validate all local checksums and the central directory
->>>>>>> b46dba6d
 end
 
 seekstart(io)
 zipsource(io) do zs
-<<<<<<< HEAD
     f = next_file(zs)
     read(f, UInt8) # read something from the first file
     @assert is_valid!(zs) # validate all files except the first!
-=======
-    f = next_file(zs) # read the first file
-    validate(zs) # validate all remaining local checksums and the central directory
->>>>>>> b46dba6d
 end
 
 close(io)
 ```
 
-<<<<<<< HEAD
 The `is_valid!` methods consume the data in the source and return a `Boolean`.
 When called on an archived file, you can pass as an optional first argument an
 `IO` object into which the remaining file data will be dumped. When called on the
@@ -167,38 +153,24 @@
 contents of the _remaining_ files into the object,
 concatenated, and in archive order, _excluding any files that have already
 been read by iterating or with `next_file`_.
-=======
-The `validate` methods consume the remaining data in the source. When called on an archived
-file, it reads the remainder of the data in the file that has not yet been read from the
-source (if any) and discards it. When called on the archive itself, will invalidate any
-currently referenced file, meaning reading from an open file within the archive after
-running validate on the archive will result in undefined behavior.
 
 !!! warning "Reading from two places in an archive at once"
 
     Do not attempt to read from two places in an open archive at once, or jump between one
     open file and another, as this will result in undefined behavior!
->>>>>>> b46dba6d
 
 ```julia
 using ZipStreams
 
 zs = zipsource("archive.zip")
 f1 = next_file(zs)
-<<<<<<< HEAD
 data1 = IOBuffer()
 @assert is_valid!(data1, f1) # data1 contains all the file data as raw bytes
 @assert take!(data1) == FILE_CONTENTS
-=======
-validate(f1) # reads all data in f1 and discards it
-@assert eof(f1) == true
-@assert isempty(read(f1)) == true
->>>>>>> b46dba6d
 close(zs)
 
 zs = zipsource("archive.zip")
 f2 = next_file(zs)
-<<<<<<< HEAD
 println(readline(f2)) # read a line off the file first
 data2 = IOBuffer()
 @assert id_valid!(data2, f2) # data2 contains the remaining file data excluding the first line!
@@ -209,16 +181,6 @@
 all_data = IOBuffer()
 @assert is_valid!(all_data, zs) # all_data now contains all files concatenated together
 @assert take!(all_data) == vcat(FILE1_CONTENTS, FILE2_CONTENTS, etc)
-=======
-readline(f2) # reads a line off the file first
-validate(zs) # reads everything, including the remainder of the first file
-
-# DO NOT READ FROM f2 HERE AFTER CALLING validate ON THE ARCHIVE!
-# THIS RESULTS IN UNDEFINED BEHAVIOR!
-# @assert eof(f2) == false  # THIS IS A LIE!
-# read(f2)  # THIS MAY CRASH YOUR COMPUTER!
-
->>>>>>> b46dba6d
 close(zs)
 ```
 
@@ -238,10 +200,5 @@
 ZipArchiveSource
 zipsource
 next_file
-<<<<<<< HEAD
 is_valid!
-=======
-validate
-info(::ZipFileSource)
->>>>>>> b46dba6d
 ```