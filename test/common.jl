using CodecZlib
using Dates
using LazyArtifacts
using ZipStreams

@static if isdefined(CodecZlib, :ZlibError)
    const ZlibError = CodecZlib.ZlibError
else
    const ZlibError = ErrorException
end

function make_file_info(; name::AbstractString="hello.txt", descriptor::Bool=false, utf8::Bool=false, zip64::Bool=false, datetime::DateTime=DateTime(2022, 8, 18, 23, 21, 38), compression::UInt16=ZipStreams.COMPRESSION_STORE)
    uc_size = 13 % UInt64
    if compression == ZipStreams.COMPRESSION_DEFLATE
        c_size = 15 % UInt64
        crc = 0xb2284bb4
    else
        # FIXME in multi
        uc_size = 14 % UInt64
        c_size = uc_size
        crc = 0xfe69594d
    end
    return ZipStreams.ZipFileInformation(
        compression,
        uc_size,
        c_size,
        datetime,
        crc,
        name, # Note: might be different for different files
        descriptor,
        utf8,
        zip64,
    )
end
function make_subdir_info(; name::AbstractString="subdir/", datetime::DateTime=DateTime(2020, 8, 18, 23, 21, 38), utf8::Bool=false, zip64::Bool=false)
    return ZipStreams.ZipFileInformation(
        ZipStreams.COMPRESSION_STORE,
        0,
        0,
        datetime,
        ZipStreams.CRC32_INIT,
        name, # Note: might be different for different files
        false,
        utf8,
        zip64,
    )
end

struct ForwardReadOnlyIO{S <: IO} <: IO
    io::S
end
Base.unsafe_read(f::ForwardReadOnlyIO, p::Ptr{UInt8}, n::UInt) = unsafe_read(f.io, p, n)
# Base.unsafe_read(f::ForwardReadOnlyIO, p::Ptr{UInt8}, n::UInt) = unsafe_read(f.io, p, n)
Base.skip(f::ForwardReadOnlyIO, n::Integer) = n < 0 ? error("backward skipping forbidden") : skip(f.io, n)
Base.seek(f::ForwardReadOnlyIO, pos::Integer) = pos < position(f) ? error("backward seeking forbidden") : seek(f.io, pos)
Base.close(f::ForwardReadOnlyIO) = close(f.io)
Base.isopen(f::ForwardReadOnlyIO) = isopen(f.io)
Base.eof(f::ForwardReadOnlyIO) = eof(f.io)
Base.bytesavailable(f::ForwardReadOnlyIO) = bytesavailable(f.io)
Base.position(f::ForwardReadOnlyIO) = position(f.io)

struct ForwardWriteOnlyIO{S <: IO} <: IO
    io::S
end
Base.unsafe_write(f::ForwardWriteOnlyIO, p::Ptr{UInt8}, n::UInt) = unsafe_write(f.io, p, n)
Base.close(f::ForwardWriteOnlyIO) = close(f.io)
Base.isopen(f::ForwardWriteOnlyIO) = isopen(f.io)
# Base.eof(f::ForwardWriteOnlyIO) = eof(f.io)

<<<<<<< HEAD
mutable struct SlowIO{S <: IO} <: IO
    io::S
    delay::Int

    SlowIO(io::S, delay::Integer=10) where {S<:IO} = new{S}(io, delay)
end
function Base.unsafe_read(s::SlowIO, p::Ptr{UInt8}, n::UInt)
    sleep(s.delay/1000.)
    unsafe_read(s.io, p, n)
end
function Base.unsafe_write(s::SlowIO, p::Ptr{UInt8}, n::UInt)
    sleep(s.delay/1000.)
    unsafe_write(s.io, p, n)
end
Base.seek(s::SlowIO, pos::Integer) = seek(s.io, pos)
Base.skip(s::SlowIO, n::Integer) = skip(s.io, n)
Base.isopen(f::SlowIO) = isopen(f.io)
Base.eof(f::SlowIO) = eof(f.io)
Base.bytesavailable(f::SlowIO) = bytesavailable(f.io)
Base.position(f::SlowIO) = position(f.io)
=======
>>>>>>> b46dba6d

# All test files have the same content
const FILE_CONTENT = "Hello, Julia!\n"
const FILE_BYTES = collect(codeunits(FILE_CONTENT))
const DEFLATED_FILE_BYTES = UInt8[0xf3, 0x48, 0xcd, 0xc9, 0xc9, 0xd7, 0x51, 0xf0, 0x2a, 0xcd, 0xc9, 0x4c, 0x54, 0xe4, 0x02, 0x00]
const EMPTY_CRC = UInt32(0)
const ZERO_CRC = UInt32(0xD202EF8D)
const FILE_CONTENT_CRC = UInt32(0xFE69594D)

# build test file names
const ARTIFACT_DIR = artifact"testfiles"
function test_file_name(deflate::Bool, dd::Bool, local64::Bool, utf8::Bool, cd64::Bool, eocd64::Bool, extra::String="")
    s1 = deflate ? "deflate" : "store"
    s2 = dd ? "dd" : "nodd"
    s3 = local64 ? "local64" : "nolocal64"
    s4 = utf8 ? "utf" : "ibm"
    s5 = cd64 ? "cd64" : "nocd64"
    s6 = eocd64 ? "eocd64" : "noeocd64"
    arr = [s1, s2, s3, s4, s5, s6]
    if !isempty(extra)
        push!(arr, extra)
    end
    filename = join(arr, "-") * ".zip"
    return joinpath(ARTIFACT_DIR, filename)
end

function test_file_info(deflate::Bool, dd::Bool, zip64::Bool, utf8::Bool, subdir::String="")
    compression_method = deflate ? ZipStreams.COMPRESSION_DEFLATE : ZipStreams.COMPRESSION_STORE
    uncompressed_size = length(FILE_BYTES)
    compressed_size = deflate ? length(DEFLATED_FILE_BYTES) : uncompressed_size
    last_modified = DateTime(1980, 1, 1, 0, 0, 0)
    crc32 = FILE_CONTENT_CRC
    extrafield_length = zip64 ? 20 : 0
    filename = utf8 ? "hello👋.txt" : "hello.txt"
    if !isempty(subdir)
        filename = subdir * ZipStreams.ZIP_PATH_DELIMITER * filename
    end
    descriptor_follows = dd
    return ZipStreams.ZipFileInformation(
        compression_method,
        uncompressed_size,
        compressed_size,
        last_modified,
        crc32,
        extrafield_length,
        filename,
        descriptor_follows,
        utf8,
        zip64,
    )
end

# Special files
const EMPTY_FILE = joinpath(ARTIFACT_DIR, "noeocd64-empty.zip")
const EMPTY_FILE_EOCD64 = joinpath(ARTIFACT_DIR, "eocd64-empty.zip")<|MERGE_RESOLUTION|>--- conflicted
+++ resolved
@@ -67,7 +67,6 @@
 Base.isopen(f::ForwardWriteOnlyIO) = isopen(f.io)
 # Base.eof(f::ForwardWriteOnlyIO) = eof(f.io)
 
-<<<<<<< HEAD
 mutable struct SlowIO{S <: IO} <: IO
     io::S
     delay::Int
@@ -88,8 +87,6 @@
 Base.eof(f::SlowIO) = eof(f.io)
 Base.bytesavailable(f::SlowIO) = bytesavailable(f.io)
 Base.position(f::SlowIO) = position(f.io)
-=======
->>>>>>> b46dba6d
 
 # All test files have the same content
 const FILE_CONTENT = "Hello, Julia!\n"
